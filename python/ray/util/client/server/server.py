--- conflicted
+++ resolved
@@ -5,11 +5,8 @@
 from collections import defaultdict
 from dataclasses import dataclass
 import os
-<<<<<<< HEAD
-=======
 import queue
 import sys
->>>>>>> 40a6ced9
 
 import threading
 from typing import Any
