// Copyright 2017 The Ray Authors.
//
// Licensed under the Apache License, Version 2.0 (the "License");
// you may not use this file except in compliance with the License.
// You may obtain a copy of the License at
//
//  http://www.apache.org/licenses/LICENSE-2.0
//
// Unless required by applicable law or agreed to in writing, software
// distributed under the License is distributed on an "AS IS" BASIS,
// WITHOUT WARRANTIES OR CONDITIONS OF ANY KIND, either express or implied.
// See the License for the specific language governing permissions and
// limitations under the License.

#pragma once

#include "ray/common/network_util.h"
#include "ray/rpc/grpc_client.h"
#include "src/ray/protobuf/gcs_service.grpc.pb.h"

namespace ray {
namespace rpc {

class GcsRpcClient;

/// \class Executor
/// Executor saves operation and support retries.
class Executor {
 public:
  explicit Executor(GcsRpcClient *gcs_rpc_client) : gcs_rpc_client_(gcs_rpc_client) {}

  /// This function is used to execute the given operation.
  ///
  /// \param operation The operation to be executed.
  void Execute(const std::function<void(GcsRpcClient *gcs_rpc_client)> &operation) {
    operation_ = operation;
    operation(gcs_rpc_client_);
  }

  /// This function is used to retry the given operation.
  void Retry() { operation_(gcs_rpc_client_); }

 private:
  GcsRpcClient *gcs_rpc_client_;
  std::function<void(GcsRpcClient *gcs_rpc_client)> operation_;
};

// Define a void GCS RPC client method.
#define VOID_GCS_RPC_CLIENT_METHOD(SERVICE, METHOD, grpc_client, SPECS)                \
  void METHOD(const METHOD##Request &request,                                          \
              const ClientCallback<METHOD##Reply> &callback) SPECS {                   \
    auto executor = new Executor(this);                                                \
    auto operation_callback = [this, request, callback, executor](                     \
                                  const ray::Status &status,                           \
                                  const METHOD##Reply &reply) {                        \
      if (!status.IsIOError()) {                                                       \
        auto status =                                                                  \
            reply.status().code() == (int)StatusCode::OK                               \
                ? Status()                                                             \
                : Status(StatusCode(reply.status().code()), reply.status().message()); \
        callback(status, reply);                                                       \
        delete executor;                                                               \
      } else {                                                                         \
        gcs_service_failure_detected_(GcsServiceFailureType::RPC_DISCONNECT);          \
        executor->Retry();                                                             \
      }                                                                                \
    };                                                                                 \
    auto operation = [request, operation_callback](GcsRpcClient *gcs_rpc_client) {     \
      RAY_UNUSED(INVOKE_RPC_CALL(SERVICE, METHOD, request, operation_callback,         \
                                 gcs_rpc_client->grpc_client));                        \
    };                                                                                 \
    executor->Execute(operation);                                                      \
  }

/// Client used for communicating with gcs server.
class GcsRpcClient {
 public:
  /// Constructor.
  ///
  /// \param[in] address Address of gcs server.
  /// \param[in] port Port of the gcs server.
  /// \param[in] client_call_manager The `ClientCallManager` used for managing requests.
  /// \param[in] gcs_service_failure_detected The function is used to redo subscription
  /// and reconnect to GCS RPC server when gcs service failure is detected.
  GcsRpcClient(
      const std::string &address, const int port, ClientCallManager &client_call_manager,
      std::function<void(GcsServiceFailureType)> gcs_service_failure_detected = nullptr)
      : gcs_service_failure_detected_(std::move(gcs_service_failure_detected)) {
    Reset(address, port, client_call_manager);
  };

  void Reset(const std::string &address, const int port,
             ClientCallManager &client_call_manager) {
    job_info_grpc_client_ = std::make_unique<GrpcClient<JobInfoGcsService>>(
        address, port, client_call_manager);
    actor_info_grpc_client_ = std::make_unique<GrpcClient<ActorInfoGcsService>>(
        address, port, client_call_manager);
    node_info_grpc_client_ = std::make_unique<GrpcClient<NodeInfoGcsService>>(
        address, port, client_call_manager);
    node_resource_info_grpc_client_ =
        std::make_unique<GrpcClient<NodeResourceInfoGcsService>>(address, port,
                                                                 client_call_manager);
    heartbeat_info_grpc_client_ = std::make_unique<GrpcClient<HeartbeatInfoGcsService>>(
        address, port, client_call_manager);
    object_info_grpc_client_ = std::make_unique<GrpcClient<ObjectInfoGcsService>>(
        address, port, client_call_manager);
    task_info_grpc_client_ = std::make_unique<GrpcClient<TaskInfoGcsService>>(
        address, port, client_call_manager);
    stats_grpc_client_ =
        std::make_unique<GrpcClient<StatsGcsService>>(address, port, client_call_manager);
    worker_info_grpc_client_ = std::make_unique<GrpcClient<WorkerInfoGcsService>>(
        address, port, client_call_manager);
    placement_group_info_grpc_client_ =
<<<<<<< HEAD
        std::unique_ptr<GrpcClient<PlacementGroupInfoGcsService>>(
            new GrpcClient<PlacementGroupInfoGcsService>(address, port,
                                                         client_call_manager));
    kv_grpc_client_ =
        std::make_unique<GrpcClient<KVGcsService>>(address, port, client_call_manager);
=======
        std::make_unique<GrpcClient<PlacementGroupInfoGcsService>>(address, port,
                                                                   client_call_manager);
>>>>>>> 72d87093
  }

  /// Add job info to GCS Service.
  VOID_GCS_RPC_CLIENT_METHOD(JobInfoGcsService, AddJob, job_info_grpc_client_, )

  /// Mark job as finished to GCS Service.
  VOID_GCS_RPC_CLIENT_METHOD(JobInfoGcsService, MarkJobFinished, job_info_grpc_client_, )

  /// Get information of all jobs from GCS Service.
  VOID_GCS_RPC_CLIENT_METHOD(JobInfoGcsService, GetAllJobInfo, job_info_grpc_client_, )

  /// Report job error to GCS Service.
  VOID_GCS_RPC_CLIENT_METHOD(JobInfoGcsService, ReportJobError, job_info_grpc_client_, )

  /// Register actor via GCS Service.
  VOID_GCS_RPC_CLIENT_METHOD(ActorInfoGcsService, RegisterActor,
                             actor_info_grpc_client_, )

  /// Create actor via GCS Service.
  VOID_GCS_RPC_CLIENT_METHOD(ActorInfoGcsService, CreateActor, actor_info_grpc_client_, )

  /// Get actor data from GCS Service.
  VOID_GCS_RPC_CLIENT_METHOD(ActorInfoGcsService, GetActorInfo, actor_info_grpc_client_, )

  /// Get actor data from GCS Service by name.
  VOID_GCS_RPC_CLIENT_METHOD(ActorInfoGcsService, GetNamedActorInfo,
                             actor_info_grpc_client_, )

  /// Get all actor data from GCS Service.
  VOID_GCS_RPC_CLIENT_METHOD(ActorInfoGcsService, GetAllActorInfo,
                             actor_info_grpc_client_, )

  /// Kill actor via GCS Service.
  VOID_GCS_RPC_CLIENT_METHOD(ActorInfoGcsService, KillActorViaGcs,
                             actor_info_grpc_client_, )

  /// Register a node to GCS Service.
  VOID_GCS_RPC_CLIENT_METHOD(NodeInfoGcsService, RegisterNode, node_info_grpc_client_, )

  /// Unregister a node from GCS Service.
  VOID_GCS_RPC_CLIENT_METHOD(NodeInfoGcsService, UnregisterNode, node_info_grpc_client_, )

  /// Get information of all nodes from GCS Service.
  VOID_GCS_RPC_CLIENT_METHOD(NodeInfoGcsService, GetAllNodeInfo, node_info_grpc_client_, )

  /// Get internal config of the node from the GCS Service.
  VOID_GCS_RPC_CLIENT_METHOD(NodeInfoGcsService, GetInternalConfig,
                             node_info_grpc_client_, )

  /// Get node's resources from GCS Service.
  VOID_GCS_RPC_CLIENT_METHOD(NodeResourceInfoGcsService, GetResources,
                             node_resource_info_grpc_client_, )

  /// Update resources of a node in GCS Service.
  VOID_GCS_RPC_CLIENT_METHOD(NodeResourceInfoGcsService, UpdateResources,
                             node_resource_info_grpc_client_, )

  /// Delete resources of a node in GCS Service.
  VOID_GCS_RPC_CLIENT_METHOD(NodeResourceInfoGcsService, DeleteResources,
                             node_resource_info_grpc_client_, )

  /// Get available resources of all nodes from the GCS Service.
  VOID_GCS_RPC_CLIENT_METHOD(NodeResourceInfoGcsService, GetAllAvailableResources,
                             node_resource_info_grpc_client_, )

  /// Report resource usage of a node to GCS Service.
  VOID_GCS_RPC_CLIENT_METHOD(NodeResourceInfoGcsService, ReportResourceUsage,
                             node_resource_info_grpc_client_, )

  /// Get resource usage of all nodes from GCS Service.
  VOID_GCS_RPC_CLIENT_METHOD(NodeResourceInfoGcsService, GetAllResourceUsage,
                             node_resource_info_grpc_client_, )

  /// Report heartbeat of a node to GCS Service.
  VOID_GCS_RPC_CLIENT_METHOD(HeartbeatInfoGcsService, ReportHeartbeat,
                             heartbeat_info_grpc_client_, )

  /// Get object's locations from GCS Service.
  VOID_GCS_RPC_CLIENT_METHOD(ObjectInfoGcsService, GetObjectLocations,
                             object_info_grpc_client_, )

  /// Get all object's locations from GCS Service.
  VOID_GCS_RPC_CLIENT_METHOD(ObjectInfoGcsService, GetAllObjectLocations,
                             object_info_grpc_client_, )

  /// Add location of object to GCS Service.
  VOID_GCS_RPC_CLIENT_METHOD(ObjectInfoGcsService, AddObjectLocation,
                             object_info_grpc_client_, )

  /// Remove location of object to GCS Service.
  VOID_GCS_RPC_CLIENT_METHOD(ObjectInfoGcsService, RemoveObjectLocation,
                             object_info_grpc_client_, )

  /// Add a task to GCS Service.
  VOID_GCS_RPC_CLIENT_METHOD(TaskInfoGcsService, AddTask, task_info_grpc_client_, )

  /// Get task information from GCS Service.
  VOID_GCS_RPC_CLIENT_METHOD(TaskInfoGcsService, GetTask, task_info_grpc_client_, )

  /// Add a task lease to GCS Service.
  VOID_GCS_RPC_CLIENT_METHOD(TaskInfoGcsService, AddTaskLease, task_info_grpc_client_, )

  /// Get task lease information from GCS Service.
  VOID_GCS_RPC_CLIENT_METHOD(TaskInfoGcsService, GetTaskLease, task_info_grpc_client_, )

  /// Attempt task reconstruction to GCS Service.
  VOID_GCS_RPC_CLIENT_METHOD(TaskInfoGcsService, AttemptTaskReconstruction,
                             task_info_grpc_client_, )

  /// Add profile data to GCS Service.
  VOID_GCS_RPC_CLIENT_METHOD(StatsGcsService, AddProfileData, stats_grpc_client_, )

  /// Get information of all profiles from GCS Service.
  VOID_GCS_RPC_CLIENT_METHOD(StatsGcsService, GetAllProfileInfo, stats_grpc_client_, )

  /// Report a worker failure to GCS Service.
  VOID_GCS_RPC_CLIENT_METHOD(WorkerInfoGcsService, ReportWorkerFailure,
                             worker_info_grpc_client_, )

  /// Get worker information from GCS Service.
  VOID_GCS_RPC_CLIENT_METHOD(WorkerInfoGcsService, GetWorkerInfo,
                             worker_info_grpc_client_, )

  /// Get information of all workers from GCS Service.
  VOID_GCS_RPC_CLIENT_METHOD(WorkerInfoGcsService, GetAllWorkerInfo,
                             worker_info_grpc_client_, )

  /// Add worker information to GCS Service.
  VOID_GCS_RPC_CLIENT_METHOD(WorkerInfoGcsService, AddWorkerInfo,
                             worker_info_grpc_client_, )

  /// Create placement group via GCS Service.
  VOID_GCS_RPC_CLIENT_METHOD(PlacementGroupInfoGcsService, CreatePlacementGroup,
                             placement_group_info_grpc_client_, )

  /// Remove placement group via GCS Service.
  VOID_GCS_RPC_CLIENT_METHOD(PlacementGroupInfoGcsService, RemovePlacementGroup,
                             placement_group_info_grpc_client_, )
  /// Get placement group via GCS Service.
  VOID_GCS_RPC_CLIENT_METHOD(PlacementGroupInfoGcsService, GetPlacementGroup,
                             placement_group_info_grpc_client_, )

  /// Get placement group data from GCS Service by name.
  VOID_GCS_RPC_CLIENT_METHOD(PlacementGroupInfoGcsService, GetNamedPlacementGroup,
                             placement_group_info_grpc_client_, )

  /// Get information of all placement group from GCS Service.
  VOID_GCS_RPC_CLIENT_METHOD(PlacementGroupInfoGcsService, GetAllPlacementGroup,
                             placement_group_info_grpc_client_, )

  /// Wait for placement group until ready via GCS Service.
  VOID_GCS_RPC_CLIENT_METHOD(PlacementGroupInfoGcsService, WaitPlacementGroupUntilReady,
                             placement_group_info_grpc_client_, )

  /// Operations for kv (Get, Put, Del, Exists)
  VOID_GCS_RPC_CLIENT_METHOD(KVGcsService, Get, kv_grpc_client_, )
  VOID_GCS_RPC_CLIENT_METHOD(KVGcsService, Put, kv_grpc_client_, )
  VOID_GCS_RPC_CLIENT_METHOD(KVGcsService, Del, kv_grpc_client_, )
  VOID_GCS_RPC_CLIENT_METHOD(KVGcsService, Exists, kv_grpc_client_, )

 private:
  std::function<void(GcsServiceFailureType)> gcs_service_failure_detected_;

  /// The gRPC-generated stub.
  std::unique_ptr<GrpcClient<JobInfoGcsService>> job_info_grpc_client_;
  std::unique_ptr<GrpcClient<ActorInfoGcsService>> actor_info_grpc_client_;
  std::unique_ptr<GrpcClient<NodeInfoGcsService>> node_info_grpc_client_;
  std::unique_ptr<GrpcClient<NodeResourceInfoGcsService>> node_resource_info_grpc_client_;
  std::unique_ptr<GrpcClient<HeartbeatInfoGcsService>> heartbeat_info_grpc_client_;
  std::unique_ptr<GrpcClient<ObjectInfoGcsService>> object_info_grpc_client_;
  std::unique_ptr<GrpcClient<TaskInfoGcsService>> task_info_grpc_client_;
  std::unique_ptr<GrpcClient<StatsGcsService>> stats_grpc_client_;
  std::unique_ptr<GrpcClient<WorkerInfoGcsService>> worker_info_grpc_client_;
  std::unique_ptr<GrpcClient<PlacementGroupInfoGcsService>>
      placement_group_info_grpc_client_;
  std::unique_ptr<GrpcClient<KVGcsService>> kv_grpc_client_;
};

}  // namespace rpc
}  // namespace ray<|MERGE_RESOLUTION|>--- conflicted
+++ resolved
@@ -111,16 +111,10 @@
     worker_info_grpc_client_ = std::make_unique<GrpcClient<WorkerInfoGcsService>>(
         address, port, client_call_manager);
     placement_group_info_grpc_client_ =
-<<<<<<< HEAD
-        std::unique_ptr<GrpcClient<PlacementGroupInfoGcsService>>(
-            new GrpcClient<PlacementGroupInfoGcsService>(address, port,
-                                                         client_call_manager));
+        std::make_unique<GrpcClient<PlacementGroupInfoGcsService>>(address, port,
+                                                                   client_call_manager);
     kv_grpc_client_ =
         std::make_unique<GrpcClient<KVGcsService>>(address, port, client_call_manager);
-=======
-        std::make_unique<GrpcClient<PlacementGroupInfoGcsService>>(address, port,
-                                                                   client_call_manager);
->>>>>>> 72d87093
   }
 
   /// Add job info to GCS Service.
